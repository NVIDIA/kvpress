[tool.poetry]
name = "kvpress"
authors = ["Simon Jegou", "Maximilian Jeblick", "Jiwei Liu", "David Austin"]
description = "Efficiently compress the KV cache of any pretrained transformer"
<<<<<<< HEAD
version = "0.2.0"
=======
version = "0.1.1"
>>>>>>> 081f6dee
readme = "README.md"

[tool.poetry.dependencies]
python = ">=3.10"
ipykernel = "^6.29.4"
tqdm = "^4.66.4"
numpy = "^2.0.0"
scipy = "^1.13.1"
matplotlib = "^3.9.0"
bs4 = "^0.0.2"
torch = "^2.3.1"
<<<<<<< HEAD
transformers = "^4.48.0"
=======
transformers = ">=4.45.1 <4.48"
>>>>>>> 081f6dee
nvitop = "^1.3.2"
sentencepiece = "^0.2.0"
protobuf = "^5.27.2"
datasets = "^2.21.0"
nltk = "^3.9.1"
fire = "^0.6.0"
pandas = "^2.2.2"
rouge = "^1.0.1"
bert-score = "^0.3.13"
accelerate = "^1.0.0"

[tool.poetry.dev-dependencies]
pytest = "^7.0.0"
flake8 = "^7.0.0"
isort = "^5.13.2"
black = "^24.8.0"
mypy = "^1.11.2"
pytest-cov = "^5.0.0"
pytest-dependency = "^0.6.0"
pytest-html = ">=4.1.1, <5.0.0"
types-pyyaml = "^6.0"

[build-system]
requires = ["poetry-core"]
build-backend = "poetry.core.masonry.api"

[tool.black]
line-length = 120
target_version = ["py310"]
exclude = "(.eggs|.git|.hg|.mypy_cache|.nox|.tox|venv|doc-venv|.svn|_build|buck-out|build|dist|notebooks|tools|tmp|bundles)"

[tool.isort]
multi_line_output = 3
include_trailing_comma = true
force_grid_wrap = 0
use_parentheses = true
ensure_newline_before_comments = true
line_length = 120

[tool.mypy]
ignore_missing_imports = true
allow_redefinition = true
strict_optional = false
exclude = "(.eggs|.git|.hg|.mypy_cache|.nox|.tox|venv|doc-venv|.svn|_build|buck-out|build|dist|notebooks|tools|tmp|tests|bundles)"<|MERGE_RESOLUTION|>--- conflicted
+++ resolved
@@ -2,11 +2,7 @@
 name = "kvpress"
 authors = ["Simon Jegou", "Maximilian Jeblick", "Jiwei Liu", "David Austin"]
 description = "Efficiently compress the KV cache of any pretrained transformer"
-<<<<<<< HEAD
 version = "0.2.0"
-=======
-version = "0.1.1"
->>>>>>> 081f6dee
 readme = "README.md"
 
 [tool.poetry.dependencies]
@@ -18,11 +14,7 @@
 matplotlib = "^3.9.0"
 bs4 = "^0.0.2"
 torch = "^2.3.1"
-<<<<<<< HEAD
-transformers = "^4.48.0"
-=======
-transformers = ">=4.45.1 <4.48"
->>>>>>> 081f6dee
+transformers = ">=4.48.0
 nvitop = "^1.3.2"
 sentencepiece = "^0.2.0"
 protobuf = "^5.27.2"
