--- conflicted
+++ resolved
@@ -1,10 +1,6 @@
 [project]
 name = "kvpress"
-<<<<<<< HEAD
-version = "0.2.8"
-=======
 version = "0.3.0"
->>>>>>> e8bf0da4
 description = "Efficiently compress the KV cache of any pretrained transformer"
 authors = [
     { name = "Simon Jegou" },
@@ -18,13 +14,9 @@
 dependencies = [
     "numpy>=2.0.0,<3",
     "torch>=2.3.1,<3",
-<<<<<<< HEAD
-    "transformers>=4.48.0, <4.54.0",
-=======
     # transformers<4.54 is not supported due to refactoring of the transformers library.
     # transformers 4.54 and 4.55 are not compatible with kvpress due to flash attention bugs in transformers
     "transformers>=4.56.0",
->>>>>>> e8bf0da4
     "sentencepiece>=0.2.0,<0.3",
     "protobuf>=5.27.2,<6",
     "datasets>=2.21.0,<3",
@@ -34,11 +26,7 @@
     "cachetools>=5.5.2,<6",
 ]
 
-<<<<<<< HEAD
-[dependency-groups]
-=======
 [project.optional-dependencies]
->>>>>>> e8bf0da4
 eval = [
     "rouge>=1.0.1,<2",
     "nltk>=3.9.1,<4",
@@ -47,14 +35,11 @@
     "fire>=0.6.0,<0.7",
     "bert-score>=0.3.13,<0.4",
 ]
-<<<<<<< HEAD
-=======
 flash-attn = [
     "flash-attn"
 ]
 
 [dependency-groups]
->>>>>>> e8bf0da4
 dev = [
     "pytest>=7.0.0,<8",
     "flake8>=7.0.0,<8",
@@ -70,20 +55,14 @@
     "nvitop>=1.3.2,<2",
     "matplotlib>=3.9.0,<4",
 ]
-<<<<<<< HEAD
-=======
 
->>>>>>> e8bf0da4
 
 [build-system]
 requires = ["hatchling"]
 build-backend = "hatchling.build"
-<<<<<<< HEAD
-=======
 
 [tool.uv]
 no-build-isolation-package = ["flash-attn"]
->>>>>>> e8bf0da4
 
 [tool.black]
 line-length = 120
