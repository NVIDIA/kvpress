[tool.poetry]
name = "kvpress"
authors = ["Simon Jegou", "Maximilian Jeblick", "Jiwei Liu", "David Austin"]
description = "Efficiently compress the KV cache of any pretrained transformer"
version = "0.1.1"
readme = "README.md"

[tool.poetry.dependencies]
python = ">=3.10"
ipykernel = "^6.29.4"
tqdm = "^4.66.4"
numpy = "^2.0.0"
scipy = "^1.13.1"
matplotlib = "^3.9.0"
bs4 = "^0.0.2"
torch = "^2.3.1"
<<<<<<< HEAD
transformers = "^4.48.0"
=======
transformers = ">=4.45.1 <4.48"
>>>>>>> 081f6dee
nvitop = "^1.3.2"
sentencepiece = "^0.2.0"
protobuf = "^5.27.2"
datasets = "^2.21.0"
nltk = "^3.9.1"
fire = "^0.6.0"
pandas = "^2.2.2"
rouge = "^1.0.1"
bert-score = "^0.3.13"
accelerate = "^1.0.0"

[tool.poetry.dev-dependencies]
pytest = "^7.0.0"
flake8 = "^7.0.0"
isort = "^5.13.2"
black = "^24.8.0"
mypy = "^1.11.2"
pytest-cov = "^5.0.0"
pytest-dependency = "^0.6.0"
pytest-html = ">=4.1.1, <5.0.0"
types-pyyaml = "^6.0"

[build-system]
requires = ["poetry-core"]
build-backend = "poetry.core.masonry.api"

[tool.black]
line-length = 120
target_version = ["py310"]
exclude = "(.eggs|.git|.hg|.mypy_cache|.nox|.tox|venv|doc-venv|.svn|_build|buck-out|build|dist|notebooks|tools|tmp|bundles)"

[tool.isort]
multi_line_output = 3
include_trailing_comma = true
force_grid_wrap = 0
use_parentheses = true
ensure_newline_before_comments = true
line_length = 120

[tool.mypy]
ignore_missing_imports = true
allow_redefinition = true
strict_optional = false
exclude = "(.eggs|.git|.hg|.mypy_cache|.nox|.tox|venv|doc-venv|.svn|_build|buck-out|build|dist|notebooks|tools|tmp|tests|bundles)"<|MERGE_RESOLUTION|>--- conflicted
+++ resolved
@@ -14,11 +14,7 @@
 matplotlib = "^3.9.0"
 bs4 = "^0.0.2"
 torch = "^2.3.1"
-<<<<<<< HEAD
-transformers = "^4.48.0"
-=======
-transformers = ">=4.45.1 <4.48"
->>>>>>> 081f6dee
+transformers = ">=4.48.0"
 nvitop = "^1.3.2"
 sentencepiece = "^0.2.0"
 protobuf = "^5.27.2"
