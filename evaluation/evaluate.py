# SPDX-FileCopyrightText: Copyright (c) 1993-2025 NVIDIA CORPORATION & AFFILIATES. All rights reserved.
# SPDX-License-Identifier: Apache-2.0

import json
import logging
from pathlib import Path
from typing import Optional

import torch
from datasets import load_dataset
from fire import Fire
from infinite_bench.calculate_metrics import calculate_metrics as infinite_bench_scorer
from longbench.calculate_metrics import calculate_metrics as longbench_scorer
from longbench.calculate_metrics import calculate_metrics_e as longbench_scorer_e
from longbenchv2.calculate_metrics import calculate_metrics as longbenchv2_scorer
from loogle.calculate_metrics import calculate_metrics as loogle_scorer
from ruler.calculate_metrics import calculate_metrics as ruler_scorer
from tqdm import tqdm
from transformers import pipeline
from zero_scrolls.calculate_metrics import calculate_metrics as zero_scrolls_scorer

from kvpress import (
    AdaKVPress,
    ChunkKVPress,
    ComposedPress,
    CriticalAdaKVPress,
    CriticalKVPress,
    DuoAttentionPress,
    ExpectedAttentionPress,
    KnormPress,
    ObservedAttentionPress,
    RandomPress,
    SnapKVPress,
    StreamingLLMPress,
    ThinKPress,
    TOVAPress,
    QFilterPress,
)

logger = logging.getLogger(__name__)

DATASET_DICT = {
    "loogle": "simonjegou/loogle",
    "ruler": "simonjegou/ruler",
    "zero_scrolls": "simonjegou/zero_scrolls",
    "infinitebench": "MaxJeblick/InfiniteBench",
    "longbench": "Xnhyacinth/LongBench",
    "longbench-e": "Xnhyacinth/LongBench",
    "longbench-v2": "Xnhyacinth/LongBench-v2",
}

SCORER_DICT = {
    "loogle": loogle_scorer,
    "ruler": ruler_scorer,
    "zero_scrolls": zero_scrolls_scorer,
    "infinitebench": infinite_bench_scorer,
    "longbench": longbench_scorer,
    "longbench-e": longbench_scorer_e,
    "longbench-v2": longbenchv2_scorer,
}

PRESS_DICT = {
    "criti_adasnapkv": CriticalAdaKVPress(SnapKVPress()),
    "criti_ada_expected_attention": CriticalAdaKVPress(ExpectedAttentionPress(use_vnorm=False)),
    "criti_snapkv": CriticalKVPress(SnapKVPress()),
    "criti_expected_attention": CriticalKVPress(ExpectedAttentionPress(use_vnorm=False)),
    "adasnapkv": AdaKVPress(SnapKVPress()),
    "ada_expected_attention": AdaKVPress(ExpectedAttentionPress()),
    "expected_attention": ExpectedAttentionPress(),
    "ada_expected_attention_e2": AdaKVPress(ExpectedAttentionPress(epsilon=1e-2)),
    "knorm": KnormPress(),
    "observed_attention": ObservedAttentionPress(),
    "random": RandomPress(),
    "snapkv": SnapKVPress(),
    "streaming_llm": StreamingLLMPress(),
    "think": ThinKPress(),
    "tova": TOVAPress(),
    "duo_attention": DuoAttentionPress(),
    "duo_attention_on_the_fly": DuoAttentionPress(on_the_fly_scoring=True),
    "chunkkv": ChunkKVPress(press=SnapKVPress(), chunk_length=20),
<<<<<<< HEAD
    "qfilter": QFilterPress(),
=======
    "snap_think": ComposedPress([SnapKVPress(), ThinKPress()]),
    "full_kv": ExpectedAttentionPress(0.0),
>>>>>>> 5fe2ff3f
}


def evaluate(
    dataset: str,
    data_dir: Optional[str] = None,
    model: str = "meta-llama/Meta-Llama-3.1-8B-Instruct",
    device: Optional[str] = None,
    press_name: str = "expected_attention",
    compression_ratio: float = 0.1,
    fraction: float = 1.0,
    max_new_tokens: Optional[int] = None,
    max_context_length: Optional[int] = None,
    compress_questions: bool = False,
    key_channel_compression_ratio: float = 0.5,
):
    """
    Evaluate a model on a dataset using a press and save the results

    Parameters
    ----------
    dataset : str
        Dataset to evaluate
    data_dir : str, optional
        Subdirectory of the dataset to evaluate, by default None
    model : str, optional
        Model to use, by default "meta-llama/Meta-Llama-3.1-8B-Instruct"
    device : str, optional
        Model device, by default cuda:0 if available else cpu. For multi-GPU use "auto"
    press_name : str, optional
        Press to use (see PRESS_DICT), by default "expected_attention"
    compression_ratio : float, optional
        Compression ratio for the press, by default 0.1
    max_new_tokens : int, optional
        Maximum number of new tokens to generate, by default use the default for the task (recommended)
    fraction : float, optional
        Fraction of the dataset to evaluate, by default 1.0
    max_context_length : int, optional
        Maximum number of tokens to use in the context. By default will use the maximum length supported by the model.
    compress_questions : bool, optional
        Whether to compress the questions as well, by default False
    key_channel_compression_ratio : float, optional
        key Channel Compression ratio for the channel press, by default 0.5
    """

    assert dataset in DATASET_DICT, f"No dataset found for {dataset}"
    assert dataset in SCORER_DICT, f"No scorer found for {dataset}"
    data_dir = str(data_dir) if data_dir else None

    if device is None:
        device = "cuda:0" if torch.cuda.is_available() else "cpu"

    save_dir = Path(__file__).parent / "results"
    save_dir.mkdir(exist_ok=True)
    save_filename = save_dir / (
        "__".join([dataset, data_dir if data_dir else "", model.replace("/", "--"), press_name, str(compression_ratio)])
        + ".csv"
    )
    if save_filename.exists():
        logger.warning(f"Results already exist at {save_filename}")

    # Load dataframe
    df = load_dataset(DATASET_DICT[dataset], data_dir=data_dir, split="test").to_pandas()
    if fraction < 1.0:
        df = df.sample(frac=fraction, random_state=42)
        save_filename = save_filename.with_name(save_filename.stem + f"__fraction{fraction:.2f}" + save_filename.suffix)

    if max_context_length is not None:
        save_filename = save_filename.with_name(
            save_filename.stem + f"__max_context{max_context_length}" + save_filename.suffix
        )

    if compress_questions:
        df["context"] = df["context"] + df["question"]
        df["question"] = ""
        save_filename = save_filename.with_name(save_filename.stem + "__compressed_questions" + save_filename.suffix)

    # Load press
    assert press_name in PRESS_DICT
    press = PRESS_DICT[press_name]

    if isinstance(press, (DuoAttentionPress)):
        press.head_compression_ratio = compression_ratio
    elif isinstance(press, (ComposedPress)):
        for ps in press.presses:
            if isinstance(ps, (ThinKPress)):
                ps.key_channel_compression_ratio = key_channel_compression_ratio
                save_filename = save_filename.with_name(
                    save_filename.stem + f"__channel{key_channel_compression_ratio}" + save_filename.suffix
                )
            else:
                ps.compression_ratio = compression_ratio  # type:ignore[attr-defined]
    elif isinstance(press, (ThinKPress)):
        press.key_channel_compression_ratio = key_channel_compression_ratio
        save_filename = save_filename.with_name(
            save_filename.stem + f"__channel{key_channel_compression_ratio}" + save_filename.suffix
        )
    else:
        press.compression_ratio = compression_ratio  # type:ignore[attr-defined]

    # Initialize pipeline with the correct attention implementation
    model_kwargs = {"torch_dtype": "auto"}
    if isinstance(press, ObservedAttentionPress):
        model_kwargs["attn_implementation"] = "eager"
    else:
        try:
            import flash_attn  # noqa: F401

            model_kwargs["attn_implementation"] = "flash_attention_2"
        except ImportError:
            pass

    if device == "auto":
        pipe = pipeline("kv-press-text-generation", model=model, device_map="auto", model_kwargs=model_kwargs)
    else:
        pipe = pipeline("kv-press-text-generation", model=model, device=device, model_kwargs=model_kwargs)
    # Run pipeline on each context
    df["predicted_answer"] = None
    df_context = df.groupby("context")
    assert all(df_context["answer_prefix"].nunique() == 1)

    for context, df_ in tqdm(df_context, total=df["context"].nunique()):
        questions = df_["question"].to_list()
        max_new_tokens_ = max_new_tokens if max_new_tokens is not None else df_["max_new_tokens"].iloc[0]
        answer_prefix = df_["answer_prefix"].iloc[0]
        output = pipe(
            context,
            questions=questions,
            answer_prefix=answer_prefix,
            press=press,
            max_new_tokens=max_new_tokens_,
            max_context_length=max_context_length,
        )
        df.loc[df_.index, "predicted_answer"] = output["answers"]
        df.loc[df_.index, "compression_ratio"] = press.compression_ratio  # type:ignore[attr-defined]
        torch.cuda.empty_cache()

    # Save answers
    df[["predicted_answer", "compression_ratio"]].to_csv(str(save_filename), index=False)

    # Calculate metrics
    scorer = SCORER_DICT[dataset]
    metrics = scorer(df)
    with open(str(save_filename).replace(".csv", ".json"), "w") as f:
        json.dump(metrics, f)
    print(f"Average compression ratio: {df['compression_ratio'].mean():.2f}")
    print(metrics)


if __name__ == "__main__":
    Fire(evaluate)<|MERGE_RESOLUTION|>--- conflicted
+++ resolved
@@ -78,12 +78,7 @@
     "duo_attention": DuoAttentionPress(),
     "duo_attention_on_the_fly": DuoAttentionPress(on_the_fly_scoring=True),
     "chunkkv": ChunkKVPress(press=SnapKVPress(), chunk_length=20),
-<<<<<<< HEAD
     "qfilter": QFilterPress(),
-=======
-    "snap_think": ComposedPress([SnapKVPress(), ThinKPress()]),
-    "full_kv": ExpectedAttentionPress(0.0),
->>>>>>> 5fe2ff3f
 }
 
 
