# SPDX-FileCopyrightText: Copyright (c) 1993-2025 NVIDIA CORPORATION & AFFILIATES. All rights reserved.
# SPDX-License-Identifier: Apache-2.0

import json
import logging
from pathlib import Path
from typing import Optional, Any

import torch
from datasets import load_dataset
from fire import Fire
from infinite_bench.calculate_metrics import calculate_metrics as infinite_bench_scorer
from longbench.calculate_metrics import calculate_metrics as longbench_scorer
from longbench.calculate_metrics import calculate_metrics_e as longbench_scorer_e
from longbenchv2.calculate_metrics import calculate_metrics as longbenchv2_scorer
from loogle.calculate_metrics import calculate_metrics as loogle_scorer
from ruler.calculate_metrics import calculate_metrics as ruler_scorer
from tqdm import tqdm
from transformers import pipeline
from zero_scrolls.calculate_metrics import calculate_metrics as zero_scrolls_scorer

from kvpress import (
    AdaKVPress,
    BlockPress,
    ChunkKVPress,
    ComposedPress,
    CriticalAdaKVPress,
    CriticalKVPress,
    DuoAttentionPress,
    ExpectedAttentionPress,
    FinchPress,
    KeyDiffPress,
    KnormPress,
    ObservedAttentionPress,
    PyramidKVPress,
    QFilterPress,
    RandomPress,
    SnapKVPress,
    StreamingLLMPress,
    ThinKPress,
    TOVAPress,
    KVzipPress,
)

logger = logging.getLogger(__name__)

DATASET_DICT = {
    "loogle": "simonjegou/loogle",
    "ruler": "simonjegou/ruler",
    "zero_scrolls": "simonjegou/zero_scrolls",
    "infinitebench": "MaxJeblick/InfiniteBench",
    "longbench": "Xnhyacinth/LongBench",
    "longbench-e": "Xnhyacinth/LongBench",
    "longbench-v2": "Xnhyacinth/LongBench-v2",
}

SCORER_DICT = {
    "loogle": loogle_scorer,
    "ruler": ruler_scorer,
    "zero_scrolls": zero_scrolls_scorer,
    "infinitebench": infinite_bench_scorer,
    "longbench": longbench_scorer,
    "longbench-e": longbench_scorer_e,
    "longbench-v2": longbenchv2_scorer,
}

PRESS_DICT = {
    "criti_adasnapkv": CriticalAdaKVPress(SnapKVPress()),
    "criti_ada_expected_attention": CriticalAdaKVPress(ExpectedAttentionPress(use_vnorm=False)),
    "criti_snapkv": CriticalKVPress(SnapKVPress()),
    "criti_expected_attention": CriticalKVPress(ExpectedAttentionPress(use_vnorm=False)),
    "adasnapkv": AdaKVPress(SnapKVPress()),
    "ada_expected_attention": AdaKVPress(ExpectedAttentionPress()),
    "expected_attention": ExpectedAttentionPress(),
    "ada_expected_attention_e2": AdaKVPress(ExpectedAttentionPress(epsilon=1e-2)),
    "knorm": KnormPress(),
    "observed_attention": ObservedAttentionPress(),
    "random": RandomPress(),
    "snapkv": SnapKVPress(),
    "streaming_llm": StreamingLLMPress(),
    "think": ThinKPress(),
    "tova": TOVAPress(),
    "duo_attention": DuoAttentionPress(),
    "duo_attention_on_the_fly": DuoAttentionPress(on_the_fly_scoring=True),
    "chunkkv": ChunkKVPress(press=SnapKVPress(), chunk_length=20),
    "qfilter": QFilterPress(),
    "snap_think": ComposedPress([SnapKVPress(), ThinKPress()]),
    "pyramidkv": PyramidKVPress(),
    "finch": FinchPress(),
<<<<<<< HEAD
    "kvzip": KVzipPress(),
=======
    "keydiff": KeyDiffPress(),
    "block_keydiff": BlockPress(press=KeyDiffPress(), block_size=128),
>>>>>>> 2bc4e2e5
}


def evaluate(
    dataset: str,
    data_dir: Optional[str] = None,
    model: str = "meta-llama/Llama-3.1-8B-Instruct",
    device: Optional[str] = None,
    press_name: str = "expected_attention",
    compression_ratio: float = 0.1,
    fraction: float = 1.0,
    max_new_tokens: Optional[int] = None,
    max_context_length: Optional[int] = None,
    compress_questions: bool = False,
    key_channel_compression_ratio: float = 0.5,
    rope_scaling: Optional[dict] = None,
    max_position_embeddings: Optional[int] = None,
):
    """
    Evaluate a model on a dataset using a press and save the results

    Parameters
    ----------
    dataset : str
        Dataset to evaluate
    data_dir : str, optional
        Subdirectory of the dataset to evaluate, by default None
    model : str, optional
        Model to use, by default "meta-llama/Llama-3.1-8B-Instruct"
    device : str, optional
        Model device, by default cuda:0 if available else cpu. For multi-GPU use "auto"
    press_name : str, optional
        Press to use (see PRESS_DICT), by default "expected_attention"
    compression_ratio : float, optional
        Compression ratio for the press, by default 0.1
    max_new_tokens : int, optional
        Maximum number of new tokens to generate, by default use the default for the task (recommended)
    fraction : float, optional
        Fraction of the dataset to evaluate, by default 1.0
    max_context_length : int, optional
        Maximum number of tokens to use in the context. By default will use the maximum length supported by the model.
    compress_questions : bool, optional
        Whether to compress the questions as well, by default False
    key_channel_compression_ratio : float, optional
        key Channel Compression ratio for the channel press, by default 0.5
    rope_scaling : dict, optional
        RoPE-scaling configuration dictionary passed to
        model config's `rope_scaling field.
        (e.g. {"type": "yarn", "factor": 4.0, "original_max_position_embeddings": 32768});
        by default None.  If set, you **must** also provide ``max_position_embeddings``.
    max_position_embeddings : int, optional
        The value to set for ``max_position_embeddings`` in the model config when ``rope_scaling`` is used.
        Required if ``rope_scaling`` is not ``None``; ignored otherwise.
    """

    assert dataset in DATASET_DICT, f"No dataset found for {dataset}"
    assert dataset in SCORER_DICT, f"No scorer found for {dataset}"
    data_dir = str(data_dir) if data_dir else None

    if device is None:
        device = "cuda:0" if torch.cuda.is_available() else "cpu"

    save_dir = Path(__file__).parent / "results"
    save_dir.mkdir(exist_ok=True)
    save_filename = save_dir / (
        "__".join([dataset, data_dir if data_dir else "", model.replace("/", "--"), press_name, str(compression_ratio)])
        + ".csv"
    )
    if save_filename.exists():
        logger.warning(f"Results already exist at {save_filename}")

    # Load dataframe
    df = load_dataset(DATASET_DICT[dataset], data_dir=data_dir, split="test").to_pandas()
    if fraction < 1.0:
        df = df.sample(frac=fraction, random_state=42)
        save_filename = save_filename.with_name(save_filename.stem + f"__fraction{fraction:.2f}" + save_filename.suffix)

    if max_context_length is not None:
        save_filename = save_filename.with_name(
            save_filename.stem + f"__max_context{max_context_length}" + save_filename.suffix
        )

    # Load press
    assert press_name in PRESS_DICT
    press = PRESS_DICT[press_name]

    if isinstance(press, (DuoAttentionPress)):
        press.head_compression_ratio = compression_ratio
    elif isinstance(press, (ComposedPress)):
        for ps in press.presses:
            if isinstance(ps, (ThinKPress)):
                ps.key_channel_compression_ratio = key_channel_compression_ratio
                save_filename = save_filename.with_name(
                    save_filename.stem + f"__channel{key_channel_compression_ratio}" + save_filename.suffix
                )
            else:
                ps.compression_ratio = compression_ratio  # type:ignore[attr-defined]
    elif isinstance(press, (ThinKPress)):
        press.key_channel_compression_ratio = key_channel_compression_ratio
        save_filename = save_filename.with_name(
            save_filename.stem + f"__channel{key_channel_compression_ratio}" + save_filename.suffix
        )
    else:
        press.compression_ratio = compression_ratio  # type:ignore[attr-defined]

    # Initialize pipeline with the correct attention implementation
    model_kwargs: dict[str, Any] = {"torch_dtype": "auto"}
    if isinstance(press, ObservedAttentionPress):
        model_kwargs["attn_implementation"] = "eager"
    else:
        try:
            import flash_attn  # noqa: F401

            model_kwargs["attn_implementation"] = "flash_attention_2"
        except ImportError:
            pass
    if rope_scaling is not None:
        if max_position_embeddings is None:
            raise ValueError("max_position_embeddings must be given when rope_scaling is used")

        model_kwargs.update(
            {
                "max_position_embeddings": max_position_embeddings,
                "rope_scaling": rope_scaling,
            }
        )

    if device == "auto":
        pipe = pipeline("kv-press-text-generation", model=model, device_map="auto", model_kwargs=model_kwargs)
    else:
        pipe = pipeline("kv-press-text-generation", model=model, device=device, model_kwargs=model_kwargs)

    if isinstance(press, FinchPress):
        assert compress_questions is True, "FinchPress requires compress_questions to be set to True"
        # FinchPress uses a delimiter token to separate context and question
        # So we need to update the tokenizer and the model embeddings.
        press.update_model_and_tokenizer(pipe.model, pipe.tokenizer)
        df["context"] = df["context"] + press.delimiter_token

    if compress_questions:
        df["context"] = df["context"] + df["question"]
        df["question"] = ""
        save_filename = save_filename.with_name(save_filename.stem + "__compressed_questions" + save_filename.suffix)

    # Run pipeline on each context
    df["predicted_answer"] = None
    df_context = df.groupby("context")
    assert all(df_context["answer_prefix"].nunique() == 1)

    for context, df_ in tqdm(df_context, total=df["context"].nunique()):
        questions = df_["question"].to_list()
        max_new_tokens_ = max_new_tokens if max_new_tokens is not None else df_["max_new_tokens"].iloc[0]
        answer_prefix = df_["answer_prefix"].iloc[0]
        output = pipe(
            context,
            questions=questions,
            answer_prefix=answer_prefix,
            press=press,
            max_new_tokens=max_new_tokens_,
            max_context_length=max_context_length,
        )
        df.loc[df_.index, "predicted_answer"] = output["answers"]
        df.loc[df_.index, "compression_ratio"] = press.compression_ratio  # type:ignore[attr-defined]
        torch.cuda.empty_cache()

    # Save answers
    df[["predicted_answer", "compression_ratio"]].to_csv(str(save_filename), index=False)

    # Calculate metrics
    scorer = SCORER_DICT[dataset]
    metrics = scorer(df)
    with open(str(save_filename).replace(".csv", ".json"), "w") as f:
        json.dump(metrics, f)
    print(f"Average compression ratio: {df['compression_ratio'].mean():.2f}")
    print(metrics)


if __name__ == "__main__":
    Fire(evaluate)<|MERGE_RESOLUTION|>--- conflicted
+++ resolved
@@ -31,6 +31,7 @@
     FinchPress,
     KeyDiffPress,
     KnormPress,
+    KVzipPress,
     ObservedAttentionPress,
     PyramidKVPress,
     QFilterPress,
@@ -39,7 +40,6 @@
     StreamingLLMPress,
     ThinKPress,
     TOVAPress,
-    KVzipPress,
 )
 
 logger = logging.getLogger(__name__)
@@ -87,12 +87,9 @@
     "snap_think": ComposedPress([SnapKVPress(), ThinKPress()]),
     "pyramidkv": PyramidKVPress(),
     "finch": FinchPress(),
-<<<<<<< HEAD
-    "kvzip": KVzipPress(),
-=======
     "keydiff": KeyDiffPress(),
     "block_keydiff": BlockPress(press=KeyDiffPress(), block_size=128),
->>>>>>> 2bc4e2e5
+    "kvzip": KVzipPress(),
 }
 
 
