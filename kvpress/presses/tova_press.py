# SPDX-FileCopyrightText: Copyright (c) 1993-2024 NVIDIA CORPORATION & AFFILIATES. All rights reserved.
# SPDX-License-Identifier: Apache-2.0


from dataclasses import dataclass

import torch
import torch.nn.functional as F
from torch import nn

<<<<<<< HEAD
from kvpress.presses.base_press import BasePress
from kvpress.presses.snapkv_press import SnapKVPress
=======
from kvpress import SnapKVPress
>>>>>>> 715f8a7a


@dataclass
class TOVAPress(BasePress):
    """
    TOVA (https://arxiv.org/abs/2401.06104) use the attention of the last token averaged across heads
    to estimate the importance of the previous KV pairs. This press was reviewed by Michael Hassid,
    one of the authors of the TOVA paper.

    Official implementation can be found here: https://github.com/schwartz-lab-NLP/TOVA/blob/main/src/tova_cache.py
    """

    compression_ratio: float = 0.0

    def score(
        self,
        module: nn.Module,
        hidden_states: torch.Tensor,
        keys: torch.Tensor,
        values: torch.Tensor,
        attentions: torch.Tensor,
        kwargs,
    ) -> torch.Tensor:

        if attentions is not None:
            attn_weights = attentions[..., -1:, :-1]
        else:
            attn_weights = SnapKVPress.compute_window_attention(module, hidden_states, keys, 1)

        # Average across heads and repeat num_key_value_head times
        scores = attn_weights.mean(1)
        scores = scores.repeat(1, keys.shape[1], 1)

        # Add back the last token. Use max score to make sure the window is not pruned.
        # This is a very slight difference from TOVA that don't enforce it, but the
        # last attention weight is usually very high so it should not change the results.
        scores = F.pad(scores, (0, 1), value=scores.max().item())

        return scores<|MERGE_RESOLUTION|>--- conflicted
+++ resolved
@@ -8,16 +8,12 @@
 import torch.nn.functional as F
 from torch import nn
 
-<<<<<<< HEAD
-from kvpress.presses.base_press import BasePress
+from kvpress.presses.scorer_press import ScorerPress
 from kvpress.presses.snapkv_press import SnapKVPress
-=======
-from kvpress import SnapKVPress
->>>>>>> 715f8a7a
 
 
 @dataclass
-class TOVAPress(BasePress):
+class TOVAPress(ScorerPress):
     """
     TOVA (https://arxiv.org/abs/2401.06104) use the attention of the last token averaged across heads
     to estimate the importance of the previous KV pairs. This press was reviewed by Michael Hassid,
