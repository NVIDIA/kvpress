# SPDX-FileCopyrightText: Copyright (c) 1993-2025 NVIDIA CORPORATION & AFFILIATES. All rights reserved.
# SPDX-License-Identifier: Apache-2.0

import logging
import math
from contextlib import contextmanager
from dataclasses import dataclass
from types import MethodType
from typing import Generator, List

import torch
from torch import nn
from transformers import AutoTokenizer, Gemma3ForCausalLM, PreTrainedModel, PreTrainedTokenizer, QuantizedCache
from transformers.models.llama.modeling_llama import rotate_half

from kvpress.presses.base_press import SUPPORTED_MODELS, BasePress
from kvpress.presses.utils import get_query_states

logger = logging.getLogger(__name__)


@dataclass
class KVzipPress(BasePress):
    """
    KVzip identifies the importance of KV pairs through context reconstruction,
    enabling effective query-agnostic KV cache compression.

    In this code, we implement KVzip with minimal changes to this repository.
    For a fully optimized implementation with actual compression,
    please refer to the original repository,
    which also provides a version without runtime compression overhead (at the cost of performance).
    Original repository (https://github.com/snu-mllab/KVzip).

    Based on KVzip (https://arxiv.org/abs/2505.23416).

    Parameters
    ----------
    compression_ratio : float, default=0.0
        Fraction of key-value pairs to remove during compression.
    layerwise : bool, default=False
        Whether to enable uniform compression ratios across layers.
        When False, while the overall KV cache compression ratio is maintained,
        each layer has a different compression ratio.
    n_sink : int, default=4
        Number of initial tokens to preserve as attention sinks.
    """

    compression_ratio: float = 0.0
    layerwise: bool = False
    n_sink: int = 4

    def __post_init__(self):
        assert 0 <= self.compression_ratio < 1, "Compression ratio must be between 0 and 1"
        logger.warning(
            "KVzipPress requires multiple forward passes for chunked context reconstruction, "
            "resulting in a computational overhead of 2–3 times the initial prefilling cost. "
            "This significantly increases the overall prefilling time compared to other compression methods, "
            "which is inherent to the KVzip algorithm design."
        )
        self._reset_internal_parameters()

    def _reset_internal_parameters(self):
        self.context_length = 0
        self.prefix_length = 0

        self._suffix_ids = None
        self._context_ids = None
        self._cache = None

        self.score_val = None
        self.causal_mask_score = None
        self.start_idx = 0
        self.end_idx = 0

    @contextmanager
    def __call__(self, model: PreTrainedModel) -> Generator:
        """
        Context manager that handles both initial prefilling and KVzip scoring/compression.

        This overrides the base class __call__ method to implement the full KVzip algorithm:
        1. First yield: allows initial prefilling with context
        2. After yield: performs KVzip scoring and compression using context reconstruction
        """
        if not isinstance(model, SUPPORTED_MODELS):
            logger.warning(f"Model {type(model)} not tested, supported models: {SUPPORTED_MODELS}")

        if isinstance(model, Gemma3ForCausalLM):
            logger.warning("Compression in Gemma3 is only applied to layer without sliding window attention")

        # Store model reference for later use
        tokenizer = AutoTokenizer.from_pretrained(model.config.name_or_path)

        # Get suffix_ids directly using tokenizer's chat template (do this once, not in hook)
        if tokenizer.chat_template is None:
            prefix_text = ""
            suffix_text = "\n"  # Default suffix for models without chat template
        else:
            # Use a dummy context to extract the question suffix from chat template
            dummy_context = "dummy context"
            separator = "\n" + "#" * len(dummy_context)
            temp_context = tokenizer.apply_chat_template(
                [{"role": "user", "content": dummy_context + separator}],
                add_generation_prompt=True,
                tokenize=False,
                enable_thinking=False,
            )
            context, suffix_text = temp_context.split(separator)
            prefix_text = context.split(dummy_context)[0]

        # Tokenize suffix directly to ids
        self.prefix_length = tokenizer.encode(prefix_text, return_tensors="pt", add_special_tokens=False).shape[-1]
        self._suffix_ids = tokenizer.encode(suffix_text, return_tensors="pt", add_special_tokens=False)

        # Register hook to store the pointer for past_key_values
        original_forward = model.model.forward

        def wrapped_forward(model_self, *args, **kwargs):
            self._context_ids = kwargs["input_ids"]
            assert (
                "past_key_value" in kwargs or "past_key_values" in kwargs
            ), f"KVzipPress requires 'past_key_value' or 'past_key_values' during prefilling. Got {kwargs.keys()}"
            self._cache = kwargs.get("past_key_values", None) or kwargs.get("past_key_value", None)
            return original_forward(*args, **kwargs)

        model.model.forward = MethodType(wrapped_forward, model.model)

        hooks = []
        try:
            yield
            model.model.forward = original_forward  # Restore original

            # After yield: KVzip scoring and compression phase
            if self.compression_ratio > 0 and self._context_ids is not None:
                # Now register attention hooks for compression
                for layer in model.model.layers:
                    if isinstance(model, Gemma3ForCausalLM) and layer.is_sliding:
                        continue
                    layer.self_attn.rotary_emb = model.model.rotary_emb
                    hooks.append(layer.self_attn.register_forward_hook(self.forward_hook, with_kwargs=True))

                self._perform_kvzip_compression(model, tokenizer)
        finally:
            for hook in hooks:
                hook.remove()
            self._reset_internal_parameters()

    def forward_hook(self, module: nn.Module, input: list[torch.Tensor], kwargs: dict, output: list):
        """
        Override the forward_hook of BasePress.
        During the forward_hook, KVzip only calculates importance scores,
        aggregates scores across all layers, and then performs compression.
        """

        hidden_states = kwargs["hidden_states"]
<<<<<<< HEAD
        cache = kwargs["past_key_values"]
=======
        cache = kwargs.get("past_key_values", None) or kwargs.get("past_key_value", None)
>>>>>>> 70ccaf1d

        cache_layer = cache.layers[module.layer_idx]
        if isinstance(cache, QuantizedCache):
            keys = cache_layer._dequantize(  # type: ignore[index]
                cache_layer._quantized_keys  # type: ignore[index]
            )
            values = cache_layer._dequantize(  # type: ignore[index]
                cache_layer._quantized_values  # type: ignore[index]
            )

        else:
<<<<<<< HEAD
            keys = cache.layers[module.layer_idx].keys
            values = cache.layers[module.layer_idx].values
=======
            keys = cache_layer.keys
            values = cache_layer.values
>>>>>>> 70ccaf1d

        # Compute importance scores for KV pairs in the prefilled context,
        # retaining only the originally prefilled KV pairs.
        keys, values = self.score_kvzip(module, hidden_states, keys, values, output[1], kwargs)

        if isinstance(cache, QuantizedCache):
            cache_layer._quantized_keys = cache_layer._quantize(keys, axis=cache_layer.axis_key)
            cache_layer._quantized_values = cache_layer._quantize(values, axis=cache_layer.axis_value)
            cache_layer.keys = torch.zeros(0, dtype=keys.dtype, device=keys.device)  # type: ignore[index]
            cache_layer.values = torch.zeros(0, dtype=keys.dtype, device=keys.device)  # type: ignore[index]
            cache_layer.cumulative_length = keys.shape[2]
        else:
<<<<<<< HEAD
            cache.layers[module.layer_idx].keys = keys
            cache.layers[module.layer_idx].values = values
=======
            cache_layer.keys = keys
            cache_layer.values = values
>>>>>>> 70ccaf1d

        return output

    def _perform_kvzip_compression(self, model: PreTrainedModel, tokenizer: PreTrainedTokenizer):
        """
        Perform the KVzip scoring and compression algorithm.
        """

        # Prepare chunked inputs for context reconstruction
        self.context_length = self._context_ids.shape[1]
        chunked_context_pairs = self.prepare(model, tokenizer)

        # Perform scoring through context reconstruction
        # Use the stored cache from the initial forward pass
        self.start_idx = self.prefix_length
        for prefill_ids, repeat_ids in chunked_context_pairs:
            self.end_idx = self.start_idx + prefill_ids.shape[1]
            # Pass the cache that was used in the initial forward pass
            model(
                input_ids=repeat_ids.to(model.device),
                past_key_values=self._cache,
                num_logits_to_keep=1,
            )
            self.start_idx = self.end_idx

        # Perform final compression
        self.compress_post(model)

    def _chunk_fn(self, ctx_ids: torch.Tensor, chunk_size: int) -> List[torch.Tensor]:
        """
        Chunk input tokens
        """
        ctx_len = ctx_ids.shape[1]
        if ctx_len > chunk_size:
            chunk_num = (ctx_len - 1) // chunk_size + 1

            chunked_input_ids = []
            for i in range(chunk_num):
                start = i * chunk_size
                end = (i + 1) * chunk_size
                a_ids = ctx_ids[:, start:end]
                if a_ids.shape[1] == 0:
                    continue
                chunked_input_ids.append(a_ids)
        else:
            chunked_input_ids = [ctx_ids]

        return chunked_input_ids

    def prepare(
        self,
        model: PreTrainedModel,
        tokenizer: PreTrainedTokenizer,
        chunk_size: int = 2048,
        prev_postfix_size=8,
    ) -> List[tuple[torch.Tensor, torch.Tensor]]:
        """
        Prepare chunked inputs for KV importance scoring with context reconstruction
        """
        ctx_ids = self._context_ids[:, self.prefix_length :].to("cpu")

        # initialize score values
        self.score_val = torch.zeros(
            (
                model.config.num_hidden_layers,
                1,
                model.config.num_key_value_heads,
                self.context_length,
            ),  # only support batch size of 1
            dtype=model.dtype,
            device=model.device,
        )
        self.score_val[..., : self.n_sink] = 1.0

        chunked_context_pairs = []
        chunked_input_ids = self._chunk_fn(ctx_ids, chunk_size)
        for i, a_ids in enumerate(chunked_input_ids):
            if i == 0:
                prompt = "\n\nRepeat the previous context exactly."
                q_ids = tokenizer.encode(prompt, return_tensors="pt", add_special_tokens=False)
            else:
                prompt = "\n\nRepeat the part of the previous context exactly, starting with"
                q_ids = tokenizer.encode(prompt, return_tensors="pt", add_special_tokens=False)
                postfix_prev = chunked_input_ids[i - 1][:, -prev_postfix_size:]
                q_ids = torch.cat([q_ids, postfix_prev], dim=1)

            chunked_context_pairs.append((a_ids, torch.cat([q_ids, self._suffix_ids, a_ids], dim=1)))

        return chunked_context_pairs

    def _make_mask(self, attn_weights: torch.Tensor, window_size: int):
        """
        Define causal mask shared across layers
        """
        mask = torch.full((window_size, window_size), torch.finfo(attn_weights.dtype).min, device=attn_weights.device)
        mask_cond = torch.arange(mask.size(-1), device=attn_weights.device)
        mask.masked_fill_(mask_cond < (mask_cond + 1).view(mask.size(-1), 1), 0)
        self.causal_mask_score = mask[None, None, None, :, :]

    def _mask_causal(self, attn_weights: torch.Tensor, window_size: int):
        """
        Apply causal masking
        """
        if self.causal_mask_score is None:
            self._make_mask(attn_weights, window_size)
        elif self.causal_mask_score.size(-1) != window_size:
            self._make_mask(attn_weights, window_size)

        attn_weights[..., -window_size:, -window_size:] += self.causal_mask_score

    def score_kvzip(
        self,
        module: nn.Module,
        hidden_states: torch.Tensor,
        keys: torch.Tensor,
        values: torch.Tensor,
        attentions: torch.Tensor,
        kwargs,
    ) -> tuple[torch.Tensor, torch.Tensor]:
        """
        Compute the maximum cross-attention scores during context reconstruction,
        and return slices of the keys and values containing only the originally prefilled KV pairs,
        i.e., excluding KV pairs from repeated contexts.
        The computed scores are stored in self.score_val.
        """

        bsz, q_len, _ = hidden_states.shape
        num_heads = module.config.num_attention_heads
        num_heads_kv = module.config.num_key_value_heads
        head_dim = module.head_dim
        num_key_value_groups = num_heads // num_heads_kv

        queries = get_query_states(module, hidden_states)

        # Apply RoPE
        cos, sin = kwargs["position_embeddings"]
        queries = (queries * cos.unsqueeze(1)) + (rotate_half(queries) * sin.unsqueeze(1))
        queries = queries.view(bsz, num_heads_kv, num_key_value_groups, q_len, head_dim)

        # Subsample keys
        sink = min(self.n_sink, self.start_idx)
        ctx_len = self.end_idx - self.start_idx
        keys_subsampled = torch.cat(
            [
                keys[:, :, :sink],  # attention sink tokens (generally system prompt)
                keys[:, :, self.start_idx : self.end_idx],  # KV chunk in the cache
                keys[:, :, -q_len:],  # KV repeat chunk
            ],
            dim=2,
        )
        keys_subsampled = keys_subsampled.unsqueeze(2).transpose(-2, -1).contiguous()

        # Compute attention
        attn_weights = torch.matmul(queries, keys_subsampled) / math.sqrt(head_dim)
        self._mask_causal(attn_weights, q_len)
        attn_weights = nn.functional.softmax(attn_weights, dim=-1)

        attn_weights = attn_weights[..., sink : sink + ctx_len]
        scores = attn_weights.amax(dim=(-3, -2))  # max over group, q

        layer_idx = int(module.layer_idx)
        self.score_val[layer_idx][..., self.start_idx : self.end_idx] = scores  # update score

        # Retain the originally prefilled context KV pairs and exclude KV pairs from the repeated context
        keys, values = keys[:, :, : self.context_length], values[:, :, : self.context_length]
        return keys, values

    def compress_post(self, model: PreTrainedModel):
        """
        Obtain the indices of KV pairs to be evicted.
        Adopted from adakv_press.compress (fake compression). KVzip does not rely on safeguards.
        """
        if self.compression_ratio > 0:
            n_layer, bsz, num_key_value_heads, ctx_len = self.score_val.shape

            # calculate the pruned KV pairs across layers
            if self.layerwise:
                nl = int(num_key_value_heads * ctx_len * self.compression_ratio)
                n_pruned_layers = nl * torch.ones(n_layer, device=self.score_val.device, dtype=torch.int)
            else:
                score_sort = torch.sort(self.score_val.reshape(-1)).values  # ascending order
                n = max(int(len(score_sort) * self.compression_ratio) - 1, 0)
                thres = score_sort[n].item()

                n_pruned_layers = (self.score_val.reshape(n_layer, -1) <= thres).sum(-1)  # n_prune

            for layer in model.model.layers:
                if isinstance(model, Gemma3ForCausalLM) and layer.is_sliding:
                    # Skip layers with sliding window attention, only for Gemma3
                    continue
                module = layer.self_attn
                layer_idx = int(module.layer_idx)

                assert module.config._attn_implementation != "eager", "eager mode not supported"

                scores = self.score_val[layer_idx]

                # Compute bottom-k across heads
                n_pruned = n_pruned_layers[layer_idx]
                indices = torch.topk(-scores.reshape(bsz, -1), n_pruned, dim=1).indices.flatten()

                # Save indices to mask during the attention mechanism. Please refer to attention_patch.py for details
                batch_indices = torch.arange(bsz, device=n_pruned.device).repeat_interleave(n_pruned)
                head_indices = indices // ctx_len
                seq_indices = indices % ctx_len
                module.masked_key_indices = (batch_indices, head_indices, seq_indices)<|MERGE_RESOLUTION|>--- conflicted
+++ resolved
@@ -152,11 +152,7 @@
         """
 
         hidden_states = kwargs["hidden_states"]
-<<<<<<< HEAD
-        cache = kwargs["past_key_values"]
-=======
         cache = kwargs.get("past_key_values", None) or kwargs.get("past_key_value", None)
->>>>>>> 70ccaf1d
 
         cache_layer = cache.layers[module.layer_idx]
         if isinstance(cache, QuantizedCache):
@@ -168,13 +164,8 @@
             )
 
         else:
-<<<<<<< HEAD
-            keys = cache.layers[module.layer_idx].keys
-            values = cache.layers[module.layer_idx].values
-=======
             keys = cache_layer.keys
             values = cache_layer.values
->>>>>>> 70ccaf1d
 
         # Compute importance scores for KV pairs in the prefilled context,
         # retaining only the originally prefilled KV pairs.
@@ -187,13 +178,8 @@
             cache_layer.values = torch.zeros(0, dtype=keys.dtype, device=keys.device)  # type: ignore[index]
             cache_layer.cumulative_length = keys.shape[2]
         else:
-<<<<<<< HEAD
-            cache.layers[module.layer_idx].keys = keys
-            cache.layers[module.layer_idx].values = values
-=======
             cache_layer.keys = keys
             cache_layer.values = values
->>>>>>> 70ccaf1d
 
         return output
 
