--- conflicted
+++ resolved
@@ -50,23 +50,7 @@
         num_key_value_groups = num_heads // module.config.num_key_value_heads
 
         # Get last window_size queries
-<<<<<<< HEAD
-        if isinstance(module, Phi3Attention):
-            qkv = module.qkv_proj(hidden_states[:, -window_size:])
-            query_states = qkv[..., : num_heads * head_dim]
-        elif hasattr(module, "q_proj"):
-            # Assume Llama-like attention layer
-            query_states = module.q_proj(hidden_states[:, -window_size:])
-        else:
-            raise NotImplementedError(f"SnapKV not yet implemented for {module.__class__}.")
-        query_states = query_states.view(bsz, window_size, num_heads, head_dim).transpose(1, 2)
-
-        # Support for Qwen3 and Gemma3 QK norm
-        if isinstance(module, (Qwen3Attention, Gemma3Attention)):
-            query_states = module.q_norm(query_states)
-=======
         query_states = get_query_states(module, hidden_states[:, -window_size:])
->>>>>>> a908e99b
 
         # Apply RoPE
         cos, sin = position_embeddings
