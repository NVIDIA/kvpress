--- conflicted
+++ resolved
@@ -26,12 +26,7 @@
     This press has been reviewed by Yuhui Xu, first author of the ThinK paper.
     """
 
-<<<<<<< HEAD
-    compression_ratio: float = 0.0
-=======
     key_channel_compression_ratio: float = 0.0
-    inner_press: Optional[BasePress] = None
->>>>>>> 9ecd556e
     window_size: int = 32
 
     def compute_window_queries(self, module, hidden_states):
