--- conflicted
+++ resolved
@@ -130,15 +130,11 @@
         return {"context_ids": context_ids, "questions_ids": question_ids}
 
     def _forward(
-<<<<<<< HEAD
         self,
         input_tensors: dict[str, GenericTensor],
         max_new_tokens: int = 50,
         press: Optional[BasePress] = None,
         cache: Optional[Cache] = None,
-=======
-        self, input_tensors: dict[str, GenericTensor], max_new_tokens: int = 50, press: Optional[BasePress] = None
->>>>>>> 34a7f57c
     ):
         """
         Forward pass of the kv-press pipeline.
