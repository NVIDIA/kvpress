# SPDX-FileCopyrightText: Copyright (c) 1993-2025 NVIDIA CORPORATION & AFFILIATES. All rights reserved.
# SPDX-License-Identifier: Apache-2.0

import datasets
import pytest
import torch
from transformers import DynamicCache, QuantoQuantizedCache
from transformers.utils import is_flash_attn_2_available, is_optimum_quanto_available

from tests.default_presses import default_presses
from tests.fixtures import kv_press_qwen3_flash_attn_pipeline, kv_press_llama3_2_flash_attn_pipeline  # noqa: F401


@pytest.fixture(scope="session")
def df_ruler():
    df = datasets.load_dataset("simonjegou/ruler", "4096")["test"].to_pandas()
    df = df.loc[df["task"] == "niah_multikey_1"].reset_index(drop=True)
    return df


@pytest.mark.skipif(not torch.cuda.is_available(), reason="GPU is not available")
@pytest.mark.skipif(not is_flash_attn_2_available(), reason="flash_attn is not installed")
@pytest.mark.parametrize("press_dict", default_presses)
@pytest.mark.parametrize("cache", ["dynamic", "quantized"])
<<<<<<< HEAD
def test_ruler_is_correct(kv_press_llama3_2_flash_attn_pipeline, df_ruler, press_dict, cache):  # noqa: F811
=======
@pytest.mark.parametrize("compression_ratio", [0, 0.1])
def test_ruler_is_correct(
    kv_press_llama3_1_flash_attn_pipeline, df_ruler, press_dict, cache, compression_ratio  # noqa: F811
):
>>>>>>> 70ccaf1d
    cls = press_dict["cls"]
    kwargs = press_dict["kwargs"][0]
    press = cls(**kwargs)
    if not hasattr(cls, "compression_ratio"):
<<<<<<< HEAD
        return  # "Press does not support compression_ratio"
    # set compression ratio to a small value for testing
=======
        pytest.skip(reason="Press does not support compression_ratio")
>>>>>>> 70ccaf1d
    try:
        # set compression ratio to a small value for testing
        # we don't want to max out compression, but rather test if cache compression works
        press.compression_ratio = compression_ratio
    except AttributeError:
<<<<<<< HEAD
        return  # "Press does not support setting compression_ratio"
=======
        # pytest.skip(reason="Press does not support setting compression_ratio")
        pass
>>>>>>> 70ccaf1d

    if cache == "dynamic":
        cache = DynamicCache()
    elif cache == "quantized" and is_optimum_quanto_available():
        cache = QuantoQuantizedCache(config=kv_press_llama3_1_flash_attn_pipeline.model.config, nbits=4)
    elif cache == "quantized" and not is_optimum_quanto_available():
        pytest.skip("Quanto is not installed")
    else:
        raise ValueError(f"Unknown cache type: {cache}")

    idx = 0
    context = df_ruler.iloc[idx]["context"]
    question = df_ruler.iloc[idx]["question"]
    true_answer = df_ruler.iloc[idx]["answer"][0]

    pred_answer = kv_press_llama3_2_flash_attn_pipeline(context, question=question, press=press, cache=cache)["answer"]
    assert true_answer in pred_answer<|MERGE_RESOLUTION|>--- conflicted
+++ resolved
@@ -22,40 +22,27 @@
 @pytest.mark.skipif(not is_flash_attn_2_available(), reason="flash_attn is not installed")
 @pytest.mark.parametrize("press_dict", default_presses)
 @pytest.mark.parametrize("cache", ["dynamic", "quantized"])
-<<<<<<< HEAD
-def test_ruler_is_correct(kv_press_llama3_2_flash_attn_pipeline, df_ruler, press_dict, cache):  # noqa: F811
-=======
 @pytest.mark.parametrize("compression_ratio", [0, 0.1])
 def test_ruler_is_correct(
-    kv_press_llama3_1_flash_attn_pipeline, df_ruler, press_dict, cache, compression_ratio  # noqa: F811
+    kv_press_llama3_2_flash_attn_pipeline, df_ruler, press_dict, cache, compression_ratio  # noqa: F811
 ):
->>>>>>> 70ccaf1d
     cls = press_dict["cls"]
     kwargs = press_dict["kwargs"][0]
     press = cls(**kwargs)
     if not hasattr(cls, "compression_ratio"):
-<<<<<<< HEAD
-        return  # "Press does not support compression_ratio"
-    # set compression ratio to a small value for testing
-=======
         pytest.skip(reason="Press does not support compression_ratio")
->>>>>>> 70ccaf1d
     try:
         # set compression ratio to a small value for testing
         # we don't want to max out compression, but rather test if cache compression works
         press.compression_ratio = compression_ratio
     except AttributeError:
-<<<<<<< HEAD
-        return  # "Press does not support setting compression_ratio"
-=======
         # pytest.skip(reason="Press does not support setting compression_ratio")
         pass
->>>>>>> 70ccaf1d
 
     if cache == "dynamic":
         cache = DynamicCache()
     elif cache == "quantized" and is_optimum_quanto_available():
-        cache = QuantoQuantizedCache(config=kv_press_llama3_1_flash_attn_pipeline.model.config, nbits=4)
+        cache = QuantoQuantizedCache(config=kv_press_llama3_2_flash_attn_pipeline.model.config, nbits=4)
     elif cache == "quantized" and not is_optimum_quanto_available():
         pytest.skip("Quanto is not installed")
     else:
