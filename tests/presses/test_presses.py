--- conflicted
+++ resolved
@@ -7,11 +7,7 @@
 from transformers import DynamicCache
 
 from kvpress import (
-<<<<<<< HEAD
-    BasePress,
     ComposedPress,
-=======
->>>>>>> 9ecd556e
     ExpectedAttentionPress,
     KnormPress,
     ObservedAttentionPress,
@@ -25,17 +21,11 @@
 from tests.fixtures import unit_test_model, unit_test_model_output_attention  # noqa: F401
 
 
-<<<<<<< HEAD
 def test_composed_press(unit_test_model):  # noqa: F811
-    press1 = KnormPress(0.5)
+    press1 = KnormPress(key_channel_compression_ratio=0.5)
     press2 = ThinKPress(compression_ratio=0.5, window_size=2)
     composed_press = ComposedPress([press1, press2])
     with composed_press(unit_test_model):
-=======
-def test_think_inner_press(unit_test_model):  # noqa: F811
-    press = ThinKPress(key_channel_compression_ratio=0.5, window_size=2, inner_press=KnormPress(0.5))
-    with press(unit_test_model):
->>>>>>> 9ecd556e
         input_ids = unit_test_model.dummy_inputs["input_ids"]
         unit_test_model(input_ids, past_key_values=DynamicCache()).past_key_values
 
