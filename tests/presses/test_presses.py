--- conflicted
+++ resolved
@@ -13,16 +13,10 @@
     RandomPress,
     SnapKVPress,
     StreamingLLMPress,
-<<<<<<< HEAD
-    ThinKPress,
-    TOVAPress,
-)
-=======
     TOVAPress,
 )
 from kvpress.presses.scorer_press import ScorerPress
 from kvpress.presses.think_press import ThinKPress
->>>>>>> 9ecd556e
 from tests.fixtures import unit_test_model, unit_test_model_output_attention  # noqa: F401
 
 
