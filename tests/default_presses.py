# SPDX-FileCopyrightText: Copyright (c) 1993-2025 NVIDIA CORPORATION & AFFILIATES. All rights reserved.
# SPDX-License-Identifier: Apache-2.0

import numpy as np

from kvpress import (
    DuoAttentionPress,
    ExpectedAttentionPress,
    FinchPress,
    KnormPress,
    RandomPress,
    SimLayerKVPress,
    SnapKVPress,
    StreamingLLMPress,
    ThinKPress,
    TOVAPress,
    QFilterPress,
<<<<<<< HEAD
    FinchPress,
=======
>>>>>>> 56d31a1a
)


class TestDuoAttentionPress(DuoAttentionPress):
    @staticmethod
    def load_attention_pattern(model):
        n_layers, n_heads = model.config.num_hidden_layers, model.config.num_key_value_heads
        return 2, 2, np.random.rand(n_layers, n_heads)


# contains all presses to be tested
# kwargs should be ordered easy to hard compression
default_presses = [
    {"cls": TestDuoAttentionPress, "kwargs": [{"head_compression_ratio": 0.2}, {"head_compression_ratio": 0.8}]},
    {"cls": KnormPress, "kwargs": [{"compression_ratio": 0.2}, {"compression_ratio": 0.8}]},
    {"cls": ExpectedAttentionPress, "kwargs": [{"compression_ratio": 0.2}, {"compression_ratio": 0.8}]},
    {"cls": RandomPress, "kwargs": [{"compression_ratio": 0.2}, {"compression_ratio": 0.8}]},
    {"cls": StreamingLLMPress, "kwargs": [{"compression_ratio": 0.2}, {"compression_ratio": 0.8}]},
    {"cls": QFilterPress, "kwargs": [{"compression_ratio": 0.2}, {"compression_ratio": 0.8}]},
    {
        "cls": SnapKVPress,
        "kwargs": [{"compression_ratio": 0.2, "window_size": 2}, {"compression_ratio": 0.8, "window_size": 2}],
    },
    {"cls": TOVAPress, "kwargs": [{"compression_ratio": 0.2}, {"compression_ratio": 0.8}]},
    {
        "cls": ThinKPress,
        "kwargs": [
            {"key_channel_compression_ratio": 0.2, "window_size": 2},
            {"key_channel_compression_ratio": 0.8, "window_size": 2},
        ],
    },
    {
        "cls": SimLayerKVPress,
        "kwargs": [
            {"lazy_threshold": 0.8, "n_initial": 1, "n_recent": 1, "n_last": 1},
            {"lazy_threshold": 0.2, "n_initial": 1, "n_recent": 1, "n_last": 1},
        ],
    },
    {
        "cls": FinchPress,
        "kwargs": [
            {"compression_ratio": 0.2, "condition_len": 2},
            {"compression_ratio": 0.8, "condition_len": 2},
        ],
    },
]<|MERGE_RESOLUTION|>--- conflicted
+++ resolved
@@ -15,10 +15,7 @@
     ThinKPress,
     TOVAPress,
     QFilterPress,
-<<<<<<< HEAD
     FinchPress,
-=======
->>>>>>> 56d31a1a
 )
 
 
