--- conflicted
+++ resolved
@@ -4,11 +4,8 @@
 import numpy as np
 
 from kvpress import (
-<<<<<<< HEAD
+    CompactorPress,
     CURPress,
-=======
-    CompactorPress,
->>>>>>> bc38b3cf
     DuoAttentionPress,
     ExpectedAttentionPress,
     ExpectedAttentionStatsPress,
@@ -81,9 +78,7 @@
         "cls": KVzipPress,
         "kwargs": [{"compression_ratio": 0.5, "layerwise": False}, {"compression_ratio": 0.8, "layerwise": True}],
     },
-<<<<<<< HEAD
     {"cls": CURPress, "kwargs": [{"compression_ratio": 0.2}, {"compression_ratio": 0.8}]},
-=======
     {
         "cls": CompactorPress,
         "kwargs": [
@@ -111,5 +106,4 @@
             },
         ],
     },
->>>>>>> bc38b3cf
 ]